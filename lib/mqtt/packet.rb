# encoding: BINARY

module MQTT

  # Class representing a MQTT Packet
  # Performs binary encoding and decoding of headers
  class MQTT::Packet
    attr_reader :duplicate   # Duplicate delivery flag
    attr_reader :retain      # Retain flag
    attr_reader :qos         # Quality of Service level
    attr_reader :body_length # The length of the parsed packet body

    DEFAULTS = {
      :duplicate => false,
      :qos => 0,
      :retain => false,
      :body_length => nil
    }

    # Read in a packet from a socket
    def self.read(socket)
      # Read in the packet header and create a new packet object
      packet = create_from_header(
        read_byte(socket)
      )

      # Read in the packet length
      multiplier = 1
      body_length = 0
      pos = 1
      begin
        digit = read_byte(socket)
        body_length += ((digit & 0x7F) * multiplier)
        multiplier *= 0x80
        pos += 1
      end while ((digit & 0x80) != 0x00) and pos <= 4

      # Store the expected body length in the packet
      packet.instance_variable_set('@body_length', body_length)

      # Read in the packet body
      packet.parse_body( socket.read(body_length) )

      return packet
    end

    # Parse buffer into new packet object
    def self.parse(buffer)
      packet = parse_header(buffer)
      packet.parse_body(buffer)
      return packet
    end

    # Parse the header and create a new packet object of the correct type
    # The header is removed from the buffer passed into this function
    def self.parse_header(buffer)
      # Check that the packet is a long as the minimum packet size
      if buffer.bytesize < 2
        raise ProtocolException.new("Invalid packet: less than 2 bytes long")
      end

      # Create a new packet object
      bytes = buffer.unpack("C5")
      packet = create_from_header(bytes.first)

      # Parse the packet length
      body_length = 0
      multiplier = 1
      pos = 1
      begin
        if buffer.bytesize <= pos
          raise ProtocolException.new("The packet length header is incomplete")
        end
        digit = bytes[pos]
        body_length += ((digit & 0x7F) * multiplier)
        multiplier *= 0x80
        pos += 1
      end while ((digit & 0x80) != 0x00) and pos <= 4

      # Store the expected body length in the packet
      packet.instance_variable_set('@body_length', body_length)

      # Delete the fixed header from the raw packet passed in
      buffer.slice!(0...pos)

      return packet
    end

    # Create a new packet object from the first byte of a MQTT packet
    def self.create_from_header(byte)
      # Work out the class
      type_id = ((byte & 0xF0) >> 4)
      packet_class = MQTT::PACKET_TYPES[type_id]
      if packet_class.nil?
        raise ProtocolException.new("Invalid packet type identifier: #{type_id}")
      end

      # Create a new packet object
      packet_class.new(
        :duplicate => ((byte & 0x08) >> 3) == 0x01,
        :qos => ((byte & 0x06) >> 1),
        :retain => ((byte & 0x01) >> 0) == 0x01
      )
    end

    # Create a new empty packet
    def initialize(args={})
      update_attributes(DEFAULTS.merge(args))
    end

    def update_attributes(attr={})
      attr.each_pair do |k,v|
        send("#{k}=", v)
      end
    end

    # Get the identifer for this packet type
    def type_id
      index = MQTT::PACKET_TYPES.index(self.class)
      if index.nil?
        raise "Invalid packet type: #{self.class}"
      end
      return index
    end

    # Set the dup flag (true/false)
    def duplicate=(arg)
      if arg.kind_of?(Integer)
        @duplicate = (arg != 0)
      else
        @duplicate = arg
      end
    end

    # Set the retain flag (true/false)
    def retain=(arg)
      if arg.kind_of?(Integer)
        @retain = (arg != 0)
      else
        @retain = arg
      end
    end

    # Set the Quality of Service level (0/1/2)
    def qos=(arg)
      @qos = arg.to_i
      if @qos < 0 or @qos > 2
        raise "Invalid QoS value: #{@qos}"
      end
    end

    # Set the length of the packet body
    def body_length=(arg)
      @body_length = arg.to_i
    end

    # Parse the body (variable header and payload) of a packet
    def parse_body(buffer)
      if buffer.bytesize != body_length
        raise ProtocolException.new(
          "Failed to parse packet - input buffer (#{buffer.bytesize}) is not the same as the body length header (#{body_length})"
        )
      end
    end

    # Get serialisation of packet's body (variable header and payload)
    def encode_body
      '' # No body by default
    end


    # Serialise the packet
    def to_s
      # Encode the fixed header
      header = [
        ((type_id.to_i & 0x0F) << 4) |
        ((duplicate ? 0x1 : 0x0) << 3) |
        ((qos.to_i & 0x03) << 1) |
        (retain ? 0x1 : 0x0)
      ]

      # Get the packet's variable header and payload
      body = self.encode_body

      # Check that that packet isn't too big
      body_length = body.bytesize
      if body_length > 268435455
        raise "Error serialising packet: body is more than 256MB"
      end

      # Build up the body length field bytes
      begin
        digit = (body_length % 128)
        body_length = (body_length / 128)
        # if there are more digits to encode, set the top bit of this digit
        digit |= 0x80 if (body_length > 0)
        header.push(digit)
      end while (body_length > 0)

      # Convert header to binary and add on body
      header.pack('C*') + body
    end

    def inspect
      "\#<#{self.class}>"
    end

    protected

    # Encode an array of bytes and return them
    def encode_bytes(*bytes)
      bytes.pack('C*')
    end

    # Encode a 16-bit unsigned integer and return it
    def encode_short(val)
      [val.to_i].pack('n')
    end

    # Encode a UTF-8 string and return it
    # (preceded by the length of the string)
    def encode_string(str)
      str = str.to_s.encode('UTF-8')

      # Force to binary, when assembling the packet
      str.force_encoding('ASCII-8BIT')
      encode_short(str.bytesize) + str
    end

    # Remove a 16-bit unsigned integer from the front of buffer
    def shift_short(buffer)
      bytes = buffer.slice!(0..1)
      bytes.unpack('n').first
    end

    # Remove one byte from the front of the string
    def shift_byte(buffer)
      buffer.slice!(0...1).unpack('C').first
    end

    # Remove n bytes from the front of buffer
    def shift_data(buffer,bytes)
      buffer.slice!(0...bytes)
    end

    # Remove string from the front of buffer
    def shift_string(buffer)
      len = shift_short(buffer)
      str = shift_data(buffer,len)
      # Strings in MQTT v3.1 are all UTF-8
      str.force_encoding('UTF-8')
    end


    private

    # Read and unpack a single byte from a socket
    def self.read_byte(socket)
      byte = socket.read(1)
      if byte.nil?
        raise ProtocolException.new("Failed to read byte from socket")
      end
      byte.unpack('C').first
    end



    ## PACKET SUBCLASSES ##


    # Class representing an MQTT Publish message
    class Publish < MQTT::Packet
      attr_accessor :topic
      attr_accessor :message_id
      attr_accessor :payload

      DEFAULTS = {
          :topic => nil,
          :message_id => 0,
          :payload => ''
      }

      # Create a new Publish packet
      def initialize(args={})
        super(DEFAULTS.merge(args))
      end

      # Get serialisation of packet's body
      def encode_body
        body = ''
        if @topic.nil? or @topic.to_s.empty?
          raise "Invalid topic name when serialising packet"
        end
        body += encode_string(@topic)
        body += encode_short(@message_id) unless qos == 0
        body += payload.to_s.force_encoding('ASCII-8BIT')
        return body
      end

      # Parse the body (variable header and payload) of a Publish packet
      def parse_body(buffer)
        super(buffer)
        @topic = shift_string(buffer)
        @message_id = shift_short(buffer) unless qos == 0
        @payload = buffer
      end

      def inspect
        "\#<#{self.class}: " +
        "d#{duplicate ? '1' : '0'}, " +
        "q#{qos}, " +
        "r#{retain ? '1' : '0'}, " +
        "m#{message_id}, " +
        "'#{topic}', " +
        "#{inspect_payload}>"
      end

      protected
      def inspect_payload
        str = payload.to_s
        if str.bytesize < 16
          "'#{str}'"
        else
          "... (#{str.bytesize} bytes)"
        end
      end
    end

    # Class representing an MQTT Connect Packet
    class Connect < MQTT::Packet
      attr_accessor :protocol_name
      attr_accessor :protocol_version
      attr_accessor :client_id
      attr_accessor :clean_session
      attr_accessor :keep_alive
      attr_accessor :will_topic
      attr_accessor :will_qos
      attr_accessor :will_retain
      attr_accessor :will_payload
      attr_accessor :username
      attr_accessor :password

      # OLD deprecated clean_start
      alias :clean_start :clean_session
      alias :clean_start= :clean_session=

      DEFAULTS = {
        :protocol_name => 'MQIsdp',
        :protocol_version => 0x03,
        :client_id => nil,
        :clean_session => true,
        :keep_alive => 15,
        :will_topic => nil,
        :will_qos => 0,
        :will_retain => false,
        :will_payload => '',
        :username => nil,
        :password => nil,
      }

      # Create a new Client Connect packet
      def initialize(args={})
        super(DEFAULTS.merge(args))
      end

      # Get serialisation of packet's body
      def encode_body
        body = ''
        if @client_id.nil? or @client_id.bytesize < 1 or @client_id.bytesize > 23
          raise "Invalid client identifier when serialising packet"
        end
        body += encode_string(@protocol_name)
        body += encode_bytes(@protocol_version.to_i)

        if @keep_alive < 0
          raise "Invalid keep-alive value: cannot be less than 0"
        end

        # Set the Connect flags
        @connect_flags = 0
        @connect_flags |= 0x02 if @clean_session
        @connect_flags |= 0x04 unless @will_topic.nil?
        @connect_flags |= ((@will_qos & 0x03) << 3)
        @connect_flags |= 0x20 if @will_retain
        @connect_flags |= 0x40 unless @password.nil?
        @connect_flags |= 0x80 unless @username.nil?
        body += encode_bytes(@connect_flags)

        body += encode_short(@keep_alive)
        body += encode_string(@client_id)
        unless will_topic.nil?
          body += encode_string(@will_topic)
          # The MQTT v3.1 specification says that the payload is a UTF-8 string
          body += encode_string(@will_payload)
        end
        body += encode_string(@username) unless @username.nil?
        body += encode_string(@password) unless @password.nil?
        return body
      end

      # Parse the body (variable header and payload) of a Connect packet
      def parse_body(buffer)
        super(buffer)
        @protocol_name = shift_string(buffer)
        @protocol_version = shift_byte(buffer).to_i

        if @protocol_name != 'MQIsdp'
          raise ProtocolException.new(
            "Unsupported protocol name: #{@protocol_name}"
          )
        end

        if @protocol_version != 3
          raise ProtocolException.new(
            "Unsupported protocol version: #{@protocol_version}"
          )
        end

        @connect_flags = shift_byte(buffer)
        @clean_session = ((@connect_flags & 0x02) >> 1) == 0x01
        @keep_alive = shift_short(buffer)
        @client_id = shift_string(buffer)
        if ((@connect_flags & 0x04) >> 2) == 0x01
          # Last Will and Testament
          @will_qos = ((@connect_flags & 0x18) >> 3)
          @will_retain = ((@connect_flags & 0x20) >> 5) == 0x01
          @will_topic = shift_string(buffer)
          # The MQTT v3.1 specification says that the payload is a UTF-8 string
          @will_payload = shift_string(buffer)
        end
        if ((@connect_flags & 0x80) >> 7) == 0x01 and buffer.bytesize > 0
          @username = shift_string(buffer)
        end
        if ((@connect_flags & 0x40) >> 6) == 0x01 and buffer.bytesize > 0
          @password = shift_string(buffer)
        end
      end

      def inspect
        str = "\#<#{self.class}: "
        str += "keep_alive=#{keep_alive}"
        str += ", clean" if clean_session
        str += ", client_id='#{client_id}'"
        str += ", username='#{username}'" unless username.nil?
        str += ", password=..." unless password.nil?
        str += ">"
      end
    end

    # Class representing an MQTT Connect Acknowledgment Packet
    class Connack < MQTT::Packet
      attr_accessor :return_code
      DEFAULTS = {:return_code => 0x00}

      # Create a new Client Connect packet
      def initialize(args={})
        super(DEFAULTS.merge(args))
      end

      # Get a string message corresponding to a return code
      def return_msg
        case return_code
          when 0x00
            "Connection Accepted"
          when 0x01
            "Connection refused: unacceptable protocol version"
          when 0x02
            "Connection refused: client identifier rejected"
          when 0x03
            "Connection refused: broker unavailable"
          when 0x04
            "Connection refused: bad user name or password"
          when 0x05
            "Connection refused: not authorised"
          else
            "Connection refused: error code #{return_code}"
        end
      end

      # Get serialisation of packet's body
      def encode_body
        body = ''
        body += encode_bytes(0) # Unused
        body += encode_bytes(@return_code.to_i) # Return Code
        return body
      end

      # Parse the body (variable header and payload) of a Connect Acknowledgment packet
      def parse_body(buffer)
        super(buffer)
        _unused = shift_byte(buffer)
        @return_code = shift_byte(buffer)
        unless buffer.empty?
          raise ProtocolException.new("Extra bytes at end of Connect Acknowledgment packet")
        end
      end

      def inspect
        "\#<#{self.class}: 0x%2.2X>" % return_code
      end
    end

    # Class representing an MQTT Publish Acknowledgment packet
    class Puback < MQTT::Packet
      attr_accessor :message_id
      DEFAULTS = {:message_id => 0}

      # Create a new Publish Acknowledgment packet
      def initialize(args={})
        super(DEFAULTS.merge(args))
      end

      # Get serialisation of packet's body
      def encode_body
        encode_short(@message_id)
      end

      # Parse the body (variable header and payload) of a packet
      def parse_body(buffer)
        super(buffer)
        @message_id = shift_short(buffer)
        unless buffer.empty?
          raise ProtocolException.new("Extra bytes at end of Publish Acknowledgment packet")
        end
      end

      def inspect
        "\#<#{self.class}: 0x%2.2X>" % message_id
      end
    end

    # Class representing an MQTT Publish Received packet
    class Pubrec < MQTT::Packet
      attr_accessor :message_id
      DEFAULTS = {:message_id => 0}

      # Create a new Publish Recieved packet
      def initialize(args={})
        super(DEFAULTS.merge(args))
      end

      # Get serialisation of packet's body
      def encode_body
        encode_short(@message_id)
      end

      # Parse the body (variable header and payload) of a packet
      def parse_body(buffer)
        super(buffer)
        @message_id = shift_short(buffer)
        unless buffer.empty?
          raise ProtocolException.new("Extra bytes at end of Publish Received packet")
        end
      end

      def inspect
        "\#<#{self.class}: 0x%2.2X>" % message_id
      end
    end

    # Class representing an MQTT Publish Release packet
    class Pubrel < MQTT::Packet
      attr_accessor :message_id
      DEFAULTS = {:message_id => 0}

      # Create a new Publish Release packet
      def initialize(args={})
        super(DEFAULTS.merge(args))
      end

      # Get serialisation of packet's body
      def encode_body
        encode_short(@message_id)
      end

      # Parse the body (variable header and payload) of a packet
      def parse_body(buffer)
        super(buffer)
        @message_id = shift_short(buffer)
        unless buffer.empty?
          raise ProtocolException.new("Extra bytes at end of Publish Release packet")
        end
      end

      def inspect
        "\#<#{self.class}: 0x%2.2X>" % message_id
      end
    end

    # Class representing an MQTT Publish Complete packet
    class Pubcomp < MQTT::Packet
      attr_accessor :message_id
      DEFAULTS = {:message_id => 0}

      # Create a new Publish Complete packet
      def initialize(args={})
        super(DEFAULTS.merge(args))
      end

      # Get serialisation of packet's body
      def encode_body
        encode_short(@message_id)
      end

      # Parse the body (variable header and payload) of a packet
      def parse_body(buffer)
        super(buffer)
        @message_id = shift_short(buffer)
        unless buffer.empty?
          raise ProtocolException.new("Extra bytes at end of Publish Complete packet")
        end
      end

      def inspect
        "\#<#{self.class}: 0x%2.2X>" % message_id
      end
    end

    # Class representing an MQTT Client Subscribe packet
    class Subscribe < MQTT::Packet
      attr_accessor :message_id
      attr_reader :topics
      DEFAULTS = {:message_id => 0}

      # Create a new Subscribe packet
      def initialize(args={})
        super(DEFAULTS.merge(args))
        @topics ||= []
        @qos = 1 # Force a QOS of 1
      end

      # Set one or more topics for the Subscrible packet
      # The topics parameter should be one of the following:
      # * String: subscribe to one topic with QOS 0
      # * Array: subscribe to multiple topics with QOS 0
      # * Hash: subscribe to multiple topics where the key is the topic and the value is the QOS level
      #
      # For example:
      #   packet.topics = 'a/b'
      #   packet.topics = ['a/b', 'c/d']
      #   packet.topics = [['a/b',0], ['c/d',1]]
      #   packet.topics = {'a/b' => 0, 'c/d' => 1}
      #
      def topics=(value)
        # Get input into a consistent state
        if value.is_a?(Array)
          input = value.flatten
        else
          input = [value]
        end

        @topics = []
        while(input.length>0)
          item = input.shift
          if item.is_a?(Hash)
            # Convert hash into an ordered array of arrays
            @topics += item.sort
          elsif item.is_a?(String)
            # Peek at the next item in the array, and remove it if it is an integer
            if input.first.is_a?(Integer)
              qos = input.shift
              @topics << [item,qos]
            else
              @topics << [item,0]
            end
          else
            # Meh?
            raise "Invalid topics input: #{value.inspect}"
          end
        end
        @topics
      end

      # Get serialisation of packet's body
      def encode_body
        if @topics.empty?
          raise "no topics given when serialising packet"
        end
        body = encode_short(@message_id)
        topics.each do |item|
          body += encode_string(item[0])
          body += encode_bytes(item[1])
        end
        return body
      end

      # Parse the body (variable header and payload) of a packet
      def parse_body(buffer)
        super(buffer)
        @message_id = shift_short(buffer)
        @topics = []
        while(buffer.bytesize>0)
          topic_name = shift_string(buffer)
          topic_qos = shift_byte(buffer)
          @topics << [topic_name,topic_qos]
        end
      end

      def inspect
        _str = "\#<#{self.class}: 0x%2.2X, %s>" % [
          message_id,
          topics.map {|t| "'#{t[0]}':#{t[1]}"}.join(', ')
        ]
      end
    end

    # Class representing an MQTT Subscribe Acknowledgment packet
    class Suback < MQTT::Packet
      attr_accessor :message_id
      attr_reader :granted_qos
      DEFAULTS = {:message_id => 0}

      # Create a new Subscribe Acknowledgment packet
      def initialize(args={})
        super(DEFAULTS.merge(args))
        @granted_qos ||= []
      end

      # Set the granted QOS value for each of the topics that were subscribed to
      # Can either be an integer or an array or integers.
      def granted_qos=(value)
        if value.is_a?(Array)
          @granted_qos = value
        elsif value.is_a?(Integer)
          @granted_qos = [value]
        else
          raise "granted QOS should be an integer or an array of QOS levels"
        end
      end

      # Get serialisation of packet's body
      def encode_body
        if @granted_qos.empty?
          raise "no granted QOS given when serialising packet"
        end
        body = encode_short(@message_id)
        granted_qos.each { |qos| body += encode_bytes(qos) }
        return body
      end

      # Parse the body (variable header and payload) of a packet
      def parse_body(buffer)
        super(buffer)
        @message_id = shift_short(buffer)
        while(buffer.bytesize>0)
          @granted_qos << shift_byte(buffer)
        end
      end

      def inspect
        "\#<#{self.class}: 0x%2.2X, qos=%s>" % [message_id, granted_qos.join(',')]
      end
    end

    # Class representing an MQTT Client Unsubscribe packet
    class Unsubscribe < MQTT::Packet
      attr_reader :topics
      attr_accessor :message_id
      DEFAULTS = {:message_id => 0}

      # Create a new Unsubscribe packet
      def initialize(args={})
        super(DEFAULTS.merge(args))
        @topics ||= []
        @qos = 1 # Force a QOS of 1
      end

      def topics=(value)
        if value.is_a?(Array)
          @topics = value
        else
          @topics = [value]
        end
      end

      # Get serialisation of packet's body
      def encode_body
        if @topics.empty?
          raise "no topics given when serialising packet"
        end
        body = encode_short(@message_id)
        topics.each { |topic| body += encode_string(topic) }
        return body
      end

      # Parse the body (variable header and payload) of a packet
      def parse_body(buffer)
        super(buffer)
        @message_id = shift_short(buffer)
        while(buffer.bytesize>0)
          @topics << shift_string(buffer)
        end
      end

      def inspect
<<<<<<< HEAD
        "\#<#{self.class}: 0x%2.2X, %s>" % [
=======
        _str = "\#<#{self.class}: 0x%2.2X, %s>" % [
>>>>>>> 6c2f14d1
          message_id,
          topics.map {|t| "'#{t}'"}.join(', ')
        ]
      end
    end

    # Class representing an MQTT Unsubscribe Acknowledgment packet
    class Unsuback < MQTT::Packet
      attr_accessor :message_id
      DEFAULTS = {:message_id => 0}

      # Create a new Unsubscribe Acknowledgment packet
      def initialize(args={})
        super(DEFAULTS.merge(args))
      end

      # Get serialisation of packet's body
      def encode_body
        encode_short(@message_id)
      end

      # Parse the body (variable header and payload) of a packet
      def parse_body(buffer)
        super(buffer)
        @message_id = shift_short(buffer)
        unless buffer.empty?
          raise ProtocolException.new("Extra bytes at end of Unsubscribe Acknowledgment packet")
        end
      end

      def inspect
        "\#<#{self.class}: 0x%2.2X>" % message_id
      end
    end

    # Class representing an MQTT Ping Request packet
    class Pingreq < MQTT::Packet
      # Create a new Ping Request packet
      def initialize(args={})
        super(args)
      end

      # Check the body
      def parse_body(buffer)
        super(buffer)
        unless buffer.empty?
          raise ProtocolException.new("Extra bytes at end of Ping Request packet")
        end
      end
    end

    # Class representing an MQTT Ping Response packet
    class Pingresp < MQTT::Packet
      # Create a new Ping Response packet
      def initialize(args={})
        super(args)
      end

      # Check the body
      def parse_body(buffer)
        super(buffer)
        unless buffer.empty?
          raise ProtocolException.new("Extra bytes at end of Ping Response packet")
        end
      end
    end

    # Class representing an MQTT Client Disconnect packet
    class Disconnect < MQTT::Packet
      # Create a new Client Disconnect packet
      def initialize(args={})
        super(args)
      end

      # Check the body
      def parse_body(buffer)
        super(buffer)
        unless buffer.empty?
          raise ProtocolException.new("Extra bytes at end of Disconnect packet")
        end
      end
    end
  end


  # An enumeration of the MQTT packet types
  PACKET_TYPES = [
    nil,
    MQTT::Packet::Connect,
    MQTT::Packet::Connack,
    MQTT::Packet::Publish,
    MQTT::Packet::Puback,
    MQTT::Packet::Pubrec,
    MQTT::Packet::Pubrel,
    MQTT::Packet::Pubcomp,
    MQTT::Packet::Subscribe,
    MQTT::Packet::Suback,
    MQTT::Packet::Unsubscribe,
    MQTT::Packet::Unsuback,
    MQTT::Packet::Pingreq,
    MQTT::Packet::Pingresp,
    MQTT::Packet::Disconnect,
    nil
  ]

end<|MERGE_RESOLUTION|>--- conflicted
+++ resolved
@@ -793,11 +793,7 @@
       end
 
       def inspect
-<<<<<<< HEAD
         "\#<#{self.class}: 0x%2.2X, %s>" % [
-=======
-        _str = "\#<#{self.class}: 0x%2.2X, %s>" % [
->>>>>>> 6c2f14d1
           message_id,
           topics.map {|t| "'#{t}'"}.join(', ')
         ]
